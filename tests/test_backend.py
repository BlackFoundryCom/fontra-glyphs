--- conflicted
+++ resolved
@@ -116,10 +116,9 @@
     assert referenceGlyph == glyph
 
 
-<<<<<<< HEAD
 async def test_kerningRead(testFont, referenceFont):
     assert await testFont.getKerning() == await referenceFont.getKerning()
-=======
+
+    
 async def test_sourcesRead(testFont, referenceFont):
-    assert await testFont.getSources() == await referenceFont.getSources()
->>>>>>> 4f90d077
+    assert await testFont.getSources() == await referenceFont.getSources()